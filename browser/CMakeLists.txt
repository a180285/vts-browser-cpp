--- conflicted
+++ resolved
@@ -2,15 +2,12 @@
 cmake_minimum_required(VERSION 3.5.1)
 project(vts-browser)
 
-<<<<<<< HEAD
-cmake_policy(SET CMP0042 NEW) # use rpath
-=======
 if (APPLE AND (CMAKE_VERSION VERSION_LESS 3.9.1))
     message(FATAL_ERROR CMake 3.9.1 or newer is required on apple)
     # earlier versions of CMake on apple had an error that include paths were not considered SYSTEM where they should be
 endif()
-cmake_policy(SET CMP0004 OLD) # because SDL installed on some systems has improperly configured libraries
->>>>>>> 4cb1be19
+
+cmake_policy(SET CMP0042 NEW) # use rpath
 
 # by default, this is OSS build (can be overriden by customer machinery)
 set(BUILDSYS_DEFAULT_CUSTOMER_NAME oss)
