--- conflicted
+++ resolved
@@ -408,14 +408,9 @@
             if (renderer.tilesetMapping)
             {
                 assert(n->sourceReference > 0 && n->sourceReference
-<<<<<<< HEAD
-                       <= tilesetMapping->surfaceStack.size());
-                topmost = &tilesetMapping->surfaceStack[n->sourceReference];
-=======
                        <= renderer.tilesetMapping->surfaceStack.size());
                 topmost = &renderer.tilesetMapping
                         ->surfaceStack[n->sourceReference];
->>>>>>> e92138a7
             }
             else
                 topmost = &it;
