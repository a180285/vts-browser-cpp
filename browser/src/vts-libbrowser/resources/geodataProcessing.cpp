/**
 * Copyright (c) 2017 Melown Technologies SE
 *
 * Redistribution and use in source and binary forms, with or without
 * modification, are permitted provided that the following conditions are met:
 *
 * *  Redistributions of source code must retain the above copyright notice,
 *    this list of conditions and the following disclaimer.
 *
 * *  Redistributions in binary form must reproduce the above copyright
 *    notice, this list of conditions and the following disclaimer in the
 *    documentation and/or other materials provided with the distribution.
 *
 * THIS SOFTWARE IS PROVIDED BY THE COPYRIGHT HOLDERS AND CONTRIBUTORS "AS IS"
 * AND ANY EXPRESS OR IMPLIED WARRANTIES, INCLUDING, BUT NOT LIMITED TO, THE
 * IMPLIED WARRANTIES OF MERCHANTABILITY AND FITNESS FOR A PARTICULAR PURPOSE
 * ARE DISCLAIMED.  IN NO EVENT SHALL THE COPYRIGHT HOLDER OR CONTRIBUTORS BE
 * LIABLE FOR ANY DIRECT, INDIRECT, INCIDENTAL, SPECIAL, EXEMPLARY, OR
 * CONSEQUENTIAL DAMAGES (INCLUDING, BUT NOT LIMITED TO, PROCUREMENT OF
 * SUBSTITUTE GOODS OR SERVICES; LOSS OF USE, DATA, OR PROFITS; OR BUSINESS
 * INTERRUPTION) HOWEVER CAUSED AND ON ANY THEORY OF LIABILITY, WHETHER IN
 * CONTRACT, STRICT LIABILITY, OR TORT (INCLUDING NEGLIGENCE OR OTHERWISE)
 * ARISING IN ANY WAY OUT OF THE USE OF THIS SOFTWARE, EVEN IF ADVISED OF THE
 * POSSIBILITY OF SUCH DAMAGE.
 */

#include "../include/vts-browser/exceptions.hpp"
#include "../include/vts-browser/log.hpp"

#include "../utilities/json.hpp"
#include "../utilities/case.hpp"
#include "../gpuResource.hpp"
#include "../geodata.hpp"
#include "../renderTasks.hpp"
#include "../mapConfig.hpp"
#include "../map.hpp"

#include <optick.h>
#include <utf8.h>
#include <cstdlib>

namespace vts
{

using Json::Value;

namespace
{

typedef std::map<std::string, const Value> AmpVariables;
typedef std::basic_string<uint32> S32;

S32 s8to32(const std::string &s8)
{
    S32 s32;
    s32.reserve(s8.size());
    utf8::utf8to32(s8.begin(), s8.end(), std::back_inserter(s32));
    return s32;
}

std::string s32to8(const S32 &s32)
{
    std::string s8;
    s8.reserve(s32.size());
    utf8::utf32to8(s32.begin(), s32.end(), std::back_inserter(s8));
    return s8;
}

struct AmpVarsScope
{
    AmpVariables &vars;
    AmpVariables cache;

    AmpVarsScope(AmpVariables &vars) : vars(vars)
    {
        std::swap(vars, cache);
    }

    ~AmpVarsScope()
    {
        std::swap(vars, cache);
    }
};

struct GpuGeodataSpecComparator
{
    bool operator () (const GpuGeodataSpec &a, const GpuGeodataSpec &b) const
    {
        if (a.type != b.type)
            return a.type < b.type;
        if (a.bitmap != b.bitmap)
            return a.bitmap < b.bitmap;
        int c = memcmp(&a.commonData, &b.commonData, sizeof(a.commonData));
        if (c != 0)
            return c < 0;
        int s = memcmp(&a.unionData, &b.unionData, sizeof(a.unionData));
        if (s != 0)
            return s < 0;
        int m = memcmp(a.model, b.model, sizeof(a.model));
        if (m != 0)
            return m < 0;
        return a.fontCascade < b.fontCascade;
    }
};

#define THROW LOGTHROW(err3, GeodataValidationException)

bool hasLatin(const std::string &s)
{
    auto it = s.begin();
    const auto e = s.end();
    while (it != e)
    {
        uint32 c = utf8::next(it, e);
        if ((c >= 0x41 && c <= 0x5a)
            || (c >= 0x61 && c <= 0x7a)
            || ((c >= 0xc0 && c <= 0xff) && c != 0xd7 && c != 0xf7)
            || (c >= 0x100 && c <= 0x17f))
            return true;
    }
    return false;
}

bool isCjk(const std::string &s)
{
    auto it = s.begin();
    const auto e = s.end();
    while (it != e)
    {
        uint32 c = utf8::next(it, e);
        if (!((c >= 0x4E00 && c <= 0x62FF) || (c >= 0x6300 && c <= 0x77FF) ||
            (c >= 0x7800 && c <= 0x8CFF) || (c >= 0x8D00 && c <= 0x9FFF) ||
            (c >= 0x3400 && c <= 0x4DBF) || (c >= 0x20000 && c <= 0x215FF) ||
            (c >= 0x21600 && c <= 0x230FF) || (c >= 0x23100 && c <= 0x245FF) ||
            (c >= 0x24600 && c <= 0x260FF) || (c >= 0x26100 && c <= 0x275FF) ||
            (c >= 0x27600 && c <= 0x290FF) || (c >= 0x29100 && c <= 0x2A6DF) ||
            (c >= 0x2A700 && c <= 0x2B73F) || (c >= 0x2B740 && c <= 0x2B81F) ||
            (c >= 0x2B820 && c <= 0x2CEAF) || (c >= 0x2CEB0 && c <= 0x2EBEF) ||
            (c >= 0xF900 && c <= 0xFAFF) || (c >= 0x3300 && c <= 0x33FF) ||
            (c >= 0xFE30 && c <= 0xFE4F) || (c >= 0xF900 && c <= 0xFAFF) ||
            (c >= 0x2F800 && c <= 0x2FA1F) ||
            (c <= 0x40) || (c >= 0xa0 && c <= 0xbf)))
            return false;
    }
    return true;
}

uint32 utf8len(const std::string &s)
{
    return utf8::distance(s.begin(), s.end());
}

std::string utf8trim(const std::string &sin)
{
    auto s = s8to32(sin);
    while (!s.empty() && isWhitespace(s[s.size() - 1]))
        s.pop_back();
    while (!s.empty() && isWhitespace(s[0]))
        s.erase(s.begin());
    return s32to8(s);
}

sint32 utf8find(const std::string &str, const std::string &what, uint32 off)
{
    S32 s = s8to32(str);
    S32 w = s8to32(what);
    auto p = s.find(w, off);
    if (p == s.npos)
        return -1;
    return p;
}

std::string utf8replace(const std::string &str, const std::string &what,
    const std::string &replacement)
{
    S32 s = s8to32(str);
    S32 w = s8to32(what);
    S32 r = s8to32(replacement);
    auto p = s.find(w);
    if (p == s.npos)
        return str;
    s = s.replace(p, what.length(), r);
    return s32to8(s);
}

std::string utf8substr(const std::string &str, sint32 start, uint32 length)
{
    S32 s = s8to32(str);
    if (start >= (sint32)s.size())
        return "";
    if (start < 0)
    {
        if (-start >= (sint32)s.size())
            start = 0;
        else
            start += s.size();
    }
    s = s.substr(start, length);
    return s32to8(s);
}

void newLinesToSpaces(std::string &str)
{
    for (char &c : str)
        if (c == '\n')
            c = ' ';
}

double str2num(const std::string &s)
{
    if (s.empty())
        return nan1();
    std::stringstream ss(s);
    double f = nan1();
    ss >> std::noskipws >> f;
    if (ss.rdstate() ^ std::ios_base::eofbit)
    {
        THROW << "Failed to convert string <"
            << s << "> to number";
    }
    return f;
}

bool isLayerStyleRequested(const Value &v)
{
    if (v.isNull())
        return false;
    if (v.isConvertibleTo(Json::ValueType::booleanValue))
        return v.asBool();
    return true;
}

template<class V>
static void erase_if(V &v, const std::vector<bool> &pred)
{
    auto p = pred.begin();
    v.erase(std::remove_if(v.begin(), v.end(), [p](auto&) mutable {
        return *p++;
        }), v.end());
}

template<bool Validating>
struct geoContext
{
    enum class Type
    {
        Point,
        Line,
        Polygon,
    };

    typedef std::array<float, 3> Point;

    double convertToDouble(const Value &p) const
    {
        Value v = evaluate(p);
        if (v.isString())
            return str2num(v.asString());
        return v.asDouble();
    }

    Point convertPoint(const Value &p) const
    {
        return group->convertPoint(evaluate(p));
    }

    vec4f convertColor(const Value &p) const
    {
        Value v = evaluate(p);
        validateArrayLength(v, 4, 4, "Color must have 4 components");
        return vec4f(v[0].asInt(), v[1].asInt(),
            v[2].asInt(), v[3].asInt()) / 255.f;
    }

    vec4f convertVector4(const Value &p) const
    {
        Value v = evaluate(p);
        validateArrayLength(v, 4, 4, "Expected 4 components");
        return vec4f(convertToDouble(v[0]), convertToDouble(v[1]),
            convertToDouble(v[2]), convertToDouble(v[3]));
    }

    vec2f convertVector2(const Value &p) const
    {
        Value v = evaluate(p);
        validateArrayLength(v, 2, 2, "Expected 2 components");
        return vec2f(convertToDouble(v[0]), convertToDouble(v[1]));
    }

    vec2f convertNoOverlapMargin(const Value &p) const
    {
        Json::Value lnom = evaluate(p);
        switch (lnom.size())
        {
        case 2:
        case 4:
            // 4 values are valid, but we ignore the last two now
            return {
                convertToDouble(lnom[0]),
                convertToDouble(lnom[1])
            };
        default:
            if (Validating)
                THROW << "Invalid no-overlap-margin array size";
            throw;
        }
    }

    GpuGeodataSpec::Stick convertStick(const Value &p) const
    {
        Value v = evaluate(p);
        validateArrayLength(v, 7, 8, "Stick must have 7 or 8 components");
        GpuGeodataSpec::Stick s;
        s.heightMax = convertToDouble(v[0]);
        s.heightThreshold = convertToDouble(v[1]);
        s.width = convertToDouble(v[2]);
        vecToRaw(vec4f(vec4f(v[3].asInt(), v[4].asInt(), v[5].asInt(),
            v[6].asInt()) / 255.f), s.color);
        s.offset = v.size() > 7 ? convertToDouble(v[7]) : 0;
        return s;
    }

    GpuGeodataSpec::Origin convertOrigin(const Value &p) const
    {
        Value v = evaluate(p);
        std::string s = v.asString();
        if (s == "top-left")
            return GpuGeodataSpec::Origin::TopLeft;
        if (s == "top-right")
            return GpuGeodataSpec::Origin::TopRight;
        if (s == "top-center")
            return GpuGeodataSpec::Origin::TopCenter;
        if (s == "center-left")
            return GpuGeodataSpec::Origin::CenterLeft;
        if (s == "center-right")
            return GpuGeodataSpec::Origin::CenterRight;
        if (s == "center-center")
            return GpuGeodataSpec::Origin::CenterCenter;
        if (s == "bottom-left")
            return GpuGeodataSpec::Origin::BottomLeft;
        if (s == "bottom-right")
            return GpuGeodataSpec::Origin::BottomRight;
        if (s == "bottom-center")
            return GpuGeodataSpec::Origin::BottomCenter;
        if (Validating)
            THROW << "Invalid origin";
        return GpuGeodataSpec::Origin::Invalid;
    }

    GpuGeodataSpec::TextAlign convertTextAlign(const Value &p) const
    {
        Value v = evaluate(p);
        std::string s = v.asString();
        if (s == "left")
            return GpuGeodataSpec::TextAlign::Left;
        if (s == "right")
            return GpuGeodataSpec::TextAlign::Right;
        if (s == "center")
            return GpuGeodataSpec::TextAlign::Center;
        if (Validating)
            THROW << "Invalid text align";
        return GpuGeodataSpec::TextAlign::Invalid;
    }

    static void validateArrayLength(const Value &value,
        uint32 minimum, uint32 maximum, // inclusive range
        const char *message)
    {
        if (Validating)
        {
            if (!value.isArray() || value.size() < minimum
                || value.size() > maximum)
                THROW << message;
        }
    }

    static bool getCompatibilityMode(const GeodataTile *data)
    {
        const Value &style = *data->style->json;
        if (style.isMember("compatibility-mode"))
            return style["compatibility-mode"].asBool();
        // todo
        // later, when a versioning scheme is determined,
        //   the default will change based on the version
        if (Validating)
        {
            if (style.isMember("version"))
                THROW << "Not implemented: specifying 'version' in geodata"
                " stylesheet should change the way in which compatibility"
                " mode is handled, but the versioning scheme"
                " is not yet determined. To solve this problem,"
                " either update the browser to a version with support"
                " for versioned stylesheets, or define 'compatibility-mode'.";
        }
        return true;
    }

    geoContext(GeodataTile *data)
        : data(data),
        stylesheet(data->style.get()),
        style(*data->style->json),
        features(stringToJson(*data->features)),
        browserOptions(*data->browserOptions),
        aabbPhys{ data->aabbPhys[0], data->aabbPhys[1] },
        tileId(data->tileId),
        compatibility(getCompatibilityMode(data)),
        currentLayer(nullptr)
    {}

    // defines which style layers are candidates for a specific feature type
    std::vector<std::string> filterLayersByType(Type t) const
    {
        std::vector<std::string> result;
        const auto allLayerNames = style["layers"].getMemberNames();
        for (const std::string &layerName : allLayerNames)
        {
            Value layer = style["layers"][layerName];
            if (layer.isMember("filter") && layer["filter"].isArray()
                && layer["filter"][0] == "skip")
                continue;
            if (layer.isMember("visibility-switch"))
            {
                result.push_back(layerName);
                continue;
            }
            bool point = isLayerStyleRequested(layer["point"]);
            bool line = isLayerStyleRequested(layer["line"]);
            bool icon = isLayerStyleRequested(layer["icon"]);
            bool labelScreen = isLayerStyleRequested(layer["label"]);
            bool labelFlat = isLayerStyleRequested(layer["line-label"]);
            bool polygon = isLayerStyleRequested(layer["polygon"]);
            bool ok = false;
            switch (t)
            {
            case Type::Point:
                ok = point || icon || labelScreen;
                break;
            case Type::Line:
                ok = line || labelFlat; // todo enable degrading line features to point layers
                break;
            case Type::Polygon:
                ok = polygon; // todo enable degrading polygon features to all layer types
                break;
            }
            if (ok)
                result.push_back(layerName);
        }
        return result;
    }

    // entry point
    //   processes all features with all style layers
    void process()
    {
        if (Validating)
        {
            try
            {
                return processInternal();
            }
            catch (const GeodataValidationException &)
            {
                throw;
            }
            catch (const std::runtime_error &e)
            {
                THROW << "Runtime error <" << e.what() << ">";
            }
            catch (const std::logic_error &e)
            {
                THROW << "Logic error <" << e.what() << ">";
            }
            catch (std::exception &e)
            {
                THROW << "General error <" << e.what() << ">";
            }
        }
        return processInternal();
    }

    void processInternal()
    {
        if (Validating)
        {
            // check version
            if (features["version"].asInt() != 1)
            {
                THROW << "Invalid geodata features <"
                    << data->name << "> version <"
                    << features["version"].asInt() << ">";
            }
        }

        solveInheritance();

        static const std::vector<std::pair<Type, std::string>> allTypes
            = { { Type::Point, "points" },
                { Type::Line, "lines" },
                { Type::Polygon, "polygons"}
        };

        // style layers filtered by valid feature types
        std::map<Type, std::vector<std::string>> typedLayerNames;
        for (Type t : { Type::Point, Type::Line, Type::Polygon })
            typedLayerNames[t] = filterLayersByType(t);

        // groups
        for (const Value &group : features["groups"])
        {
            this->group.emplace(group);
            // types
            for (const auto &type : allTypes)
            {
                this->type.emplace(type.first);
                const auto &layers = typedLayerNames[type.first];
                if (layers.empty())
                    continue;
                // features
                for (const Value &feature : group[type.second])
                {
                    this->feature.emplace(feature);
                    // layers
                    for (const std::string &layerName : layers)
                        processFeatureName(layerName);
                }
                this->feature.reset();
            }
            this->type.reset();
        }
        this->group.reset();

#ifndef NDEBUG
        finalAsserts();
#endif // !NDEBUG

        // put cache into queue for upload
        data->specsToUpload.clear();
        for (const GpuGeodataSpec &spec : cacheData)
            data->specsToUpload.push_back(
                std::move(const_cast<GpuGeodataSpec&>(spec)));
    }

    void finalAsserts()
    {
        for (const GpuGeodataSpec &spec : cacheData)
        {
            // validate that all vectors are of same length
            {
                std::size_t itemsCount = 0;
                const auto &c = [&](std::size_t s)
                {
                    if (s)
                    {
                        if (itemsCount == 0)
                            itemsCount = s;
                        else if (itemsCount != s)
                            assert(false);
                    }
                };
                c(spec.positions.size());
                c(spec.iconCoords.size());
                c(spec.texts.size());
                c(spec.hysteresisIds.size());
                c(spec.importances.size());
            }

            // validate positions
            for (const auto &it1 : spec.positions)
            {
                for (const auto &it2 : it1)
                {
                    (void)it2;
                    assert(!std::isnan(it2[0])
                        && !std::isnan(it2[1])
                        && !std::isnan(it2[2]));
                }
            }

            // validate texts
            for (const std::string &s : spec.texts)
            {
                for (unsigned char c : s)
                {
                    (void)c;
                    assert(c >= 32 || c == '\n');
                }
            }
        }
    }

    Value resolveInheritance(const Value &orig) const
    {
        if (!orig["inherit"])
            return orig;

        Value base = resolveInheritance(
            style["layers"][orig["inherit"].asString()]);

        for (auto n : orig.getMemberNames())
            base[n] = orig[n];

        base.removeMember("inherit");

        return base;
    }

    // update style layers with inherit property
    void solveInheritance()
    {
        Value ls;
        for (const std::string &n : style["layers"].getMemberNames())
            ls[n] = resolveInheritance(style["layers"][n]);
        style["layers"].swap(ls);
    }

    // solves @constants, $properties, &variables and #identifiers
    Value replacement(const std::string &name) const
    {
        if (Validating)
        {
            try
            {
                return replacementInternal(name);
            }
            catch (...)
            {
                LOG(info3) << "In replacements of <" << name << ">";
                throw;
            }
        }
        return replacementInternal(name);
    }

    Value replacementInternal(const std::string &name) const
    {
        assert(group);
        assert(type);
        assert(feature);
        if (name.empty())
            return Value();
        switch (name[0])
        {
        case '@': // constant
            return evaluate(style["constants"][name]);
        case '$': // property
            return (*feature)["properties"][name.substr(1)];
        case '&': // ampersand variable
        {
            auto it = ampVariables.find(name);
            if (it != ampVariables.end())
                return it->second;
            if (Validating)
            {
                if (!currentLayer->isMember(name))
                    THROW << "Undefined variable <" << name << ">";
            }
            return const_cast<AmpVariables&>(ampVariables).emplace(
                    name, evaluate((*currentLayer)[name])).first->second;
        }
        case '#': // identifier
            if (name == "#id")
                return (*feature)["id"];
            if (name == "#group")
                return group->group["id"];
            if (name == "#type")
            {
                switch (*type)
                {
                case Type::Point:
                    return "point";
                case Type::Line:
                    return "line";
                case Type::Polygon:
                    return "polygon";
                }
            }
            if (name == "#metric")
                return !!data->map->options.measurementUnitsSystem;
            if (name == "#language")
                return data->map->options.language;
            if (name == "#lod")
                return tileId.lod;
            if (name == "#ix")
                return tileId.x;
            if (name == "#iy")
                return tileId.y;
            if (name == "#tileSize")
            {
                // todo
                return Value();
            }
            if (Validating)
            {
                THROW << "Undefined identifier <" << name << ">";
            }
            return Value();
        default:
            return name;
        }
    }

    // solves functions and string expansion
    Value evaluate(const Value &expression) const
    {
        if (Validating)
        {
            try
            {
                return evaluateInternal(expression);
            }
            catch (...)
            {
                LOG(info3) << "In evaluation of <"
                    << expression.toStyledString() << ">";
                throw;
            }
        }
        return evaluateInternal(expression);
    }

    Value evaluateInternal(const Value &expression) const
    {
        if (expression.isArray())
            return evaluateArray(expression);
        if (expression.isObject())
            return evaluateObject(expression);
        if (expression.isString())
            return evaluateString(expression.asString());
        return expression;
    }

    Value interpolate(const Value &a, const Value &b, double f) const
    {
        if (Validating)
        {
            if (a.isArray() != b.isArray())
                THROW << "Cannot interpolate <" << a.toStyledString()
                << "> and <" << b.toStyledString()
                << "> because one is array and the other is not";
            if (a.isArray() && a.size() != b.size())
            {
                THROW << "Cannot interpolate <" << a.toStyledString()
                    << "> and <" << b.toStyledString()
                    << "> because they have different number of elements";
            }
        }
        if (a.isArray())
        {
            Value r;
            Json::ArrayIndex cnt = a.size();
            for (Json::ArrayIndex i = 0; i < cnt; i++)
                r[i] = interpolate(a[i], b[i], f);
            return r;
        }
        double aa = convertToDouble(a);
        double bb = convertToDouble(b);
        return aa + (bb - aa) * f;
    }

    template<bool Linear>
    Value evaluatePairsArray(const Value &what,
        const Value &searchArray) const
    {
        if (Validating)
        {
            try
            {
                return evaluatePairsArrayInternal<Linear>(what, searchArray);
            }
            catch (...)
            {
                LOG(info3) << "In search of <"
                    << what.toStyledString()
                    << "> in pairs array <"
                    << searchArray.toStyledString() << ">";
                throw;
            }
        }
        return evaluatePairsArrayInternal<Linear>(what, searchArray);
    }

    template<bool Linear>
    Value evaluatePairsArrayInternal(const Value &what,
        const Value &searchArrayParam) const
    {
        const Value searchArray = evaluate(searchArrayParam);
        if (Validating)
        {
            if (!searchArray.isArray())
                THROW << "Expected an array";
            for (const auto &p : searchArray)
            {
                if (!p.isArray() || p.size() != 2)
                    THROW << "Expected an array with two elements";
            }
        }
        double v = convertToDouble(evaluate(what));
        for (sint32 index = searchArray.size() - 1; index >= 0; index--)
        {
            double v1 = convertToDouble(searchArray[index][0]);
            if (v < v1)
                continue;
            if (Linear)
            {
                if (index + 1u < searchArray.size())
                {
                    double v2 = convertToDouble(searchArray[index + 1][0]);
                    return interpolate(
                        evaluate(searchArray[index + 0][1]),
                        evaluate(searchArray[index + 1][1]),
                        (v - v1) / (v2 - v1));
                }
            }
            return evaluate(searchArray[index][1]);
        }
        return evaluate(searchArray[0][1]);
    }

    Value evaluateMap(const Value &key,
        const Value &pairsp, const Value &default_) const
    {
        if (Validating)
        {
            try
            {
                return evaluateMapInternal(key, pairsp, default_);
            }
            catch (...)
            {
                LOG(info3) << "In search of <"
                    << key.toStyledString()
                    << "> in pairs array <"
                    << pairsp.toStyledString()
                    << "> with default value <"
                    << default_.toStyledString()
                    << ">";
                throw;
            }
        }
        return evaluateMapInternal(key, pairsp, default_);
    }

    Value evaluateMapInternal(const Value &key,
        const Value &pairsp, const Value &default_) const
    {
        const std::string k = evaluate(key).asString();
        const Value pairs = evaluate(pairsp);
        if (Validating)
        {
            if (!pairs.isArray())
                THROW << "Expected an array";
            std::set<std::string> keys;
            for (const auto &p : pairs)
            {
                if (!p.isArray() || p.size() != 2)
                    THROW << "Expected an array with two elements";
                std::string a = evaluate(p[0]).asString();
                if (!keys.insert(a).second)
                    THROW << "Duplicate keys <" << a << ">";
            }
        }
        for (const Value &p : pairs)
        {
            if (k == evaluate(p[0]).asString())
                return evaluate(p[1]);
        }
        return evaluate(default_);
    }

    Value evaluateArray(const Value &expression) const
    {
        Value r(expression);
        for (Value &it : r)
            it = evaluate(it);
        return r;
    }

    // evaluate function
    Value evaluateObject(const Value &expression) const
    {
        if (Validating)
        {
            if (expression.size() != 1)
                THROW << "Function must have exactly one member";
        }
        const std::string fnc = expression.getMemberNames()[0];

        // 'sgn', 'sin', 'cos', 'tan', 'asin', 'acos', 'atan',
        // 'sqrt', 'abs', 'deg2rad', 'rad2deg', 'log'
        if (fnc == "sgn")
        {
            double v = convertToDouble(expression[fnc]);
            if (v < 0) return -1;
            if (v > 0) return 1;
            return 0;
        }
        if (fnc == "sin")
            return std::sin(convertToDouble(expression[fnc]));
        if (fnc == "cos")
            return std::cos(convertToDouble(expression[fnc]));
        if (fnc == "tan")
            return std::tan(convertToDouble(expression[fnc]));
        if (fnc == "asin")
            return std::asin(convertToDouble(expression[fnc]));
        if (fnc == "acos")
            return std::acos(convertToDouble(expression[fnc]));
        if (fnc == "atan")
            return std::atan(convertToDouble(expression[fnc]));
        if (fnc == "sqrt")
            return std::sqrt(convertToDouble(expression[fnc]));
        if (fnc == "abs")
            return std::abs(convertToDouble(expression[fnc]));
        if (fnc == "deg2rad")
            return convertToDouble(expression[fnc]) * M_PI / 180;
        if (fnc == "rad2deg")
            return convertToDouble(expression[fnc]) * 180 / M_PI;
        if (fnc == "log")
            return std::log(convertToDouble(expression[fnc]));

        // 'round'
        if (fnc == "round")
            return (sint32)std::round(convertToDouble(expression[fnc]));

        // 'add', 'sub', 'mul', 'div'
#define COMP(NAME, OP) \
if (fnc == #NAME) \
{ \
    validateArrayLength(expression[#NAME], 2, 2, \
        "Function '" #NAME "' is expecting an array with 2 elements."); \
    double a = convertToDouble(expression[#NAME][0]); \
    double b = convertToDouble(expression[#NAME][1]); \
    return a OP b; \
}
        COMP(add, +);
        COMP(sub, -);
        COMP(mul, *);
        COMP(div, /);
#undef COMP

        // 'pow', 'atan2', 'mod', 'random'
        if (fnc == "pow")
        {
            validateArrayLength(expression[fnc], 2, 2,
                "Function 'pow' is expecting an array with 2 elements.");
            double a = convertToDouble(expression[fnc][0]);
            double b = convertToDouble(expression[fnc][1]);
            return std::pow(a, b);
        }
        if (fnc == "atan2")
        {
            validateArrayLength(expression[fnc], 2, 2,
                "Function 'atan2' is expecting an array with 2 elements.");
            double a = convertToDouble(expression[fnc][0]);
            double b = convertToDouble(expression[fnc][1]);
            return std::atan2(a, b);
        }
        if (fnc == "mod")
        {
            validateArrayLength(expression[fnc], 2, 2,
                "Function 'mod' is expecting an array with 2 elements.");
            sint32 a = (sint32)convertToDouble(expression[fnc][0]);
            sint32 b = (sint32)convertToDouble(expression[fnc][1]);
            return a % b;
        }
        if (fnc == "random")
        {
            validateArrayLength(expression[fnc], 2, 2,
                "Function 'random' is expecting an array with 2 elements.");
            double a = convertToDouble(expression[fnc][0]);
            double b = convertToDouble(expression[fnc][1]);
            return std::rand() * (b - a) / RAND_MAX;
        }

        // 'clamp'
        if (fnc == "clamp")
        {
            const Value &arr = expression[fnc];
            validateArrayLength(arr, 3, 3,
                "Function 'clamp' must have 3 values");
            double f = convertToDouble(arr[0]);
            double a = convertToDouble(arr[1]);
            double b = convertToDouble(arr[2]);
            if (Validating)
            {
                if (a >= b)
                    THROW << "Function 'clamp' bound values <"
                    << a << "> and <" << b << "> are invalid";
            }
            return std::max(a, std::min(f, b));
        }

        // 'min', 'max'
        if (fnc == "min")
        {
            const Value &arr = expression[fnc];
            validateArrayLength(arr, 1, (uint32)-1,
                "Function 'min' expects an array");
            double t = convertToDouble(arr[0]);
            for (uint32 i = 1; i < arr.size(); i++)
                t = std::min(t, convertToDouble(arr[i]));
            return t;
        }
        if (fnc == "max")
        {
            const Value &arr = expression[fnc];
            validateArrayLength(arr, 1, (uint32)-1,
                "Function 'max' expects an array");
            double t = convertToDouble(arr[0]);
            for (uint32 i = 1; i < arr.size(); i++)
                t = std::max(t, convertToDouble(arr[i]));
            return t;
        }

        // 'if'
        if (fnc == "if")
        {
            const Value &arr = expression[fnc];
            validateArrayLength(arr, 3, 3,
                "Function 'if' must have 3 values");
            if (filter(arr[0]))
                return evaluate(arr[1]);
            else
                return evaluate(arr[2]);
        }

        // 'strlen', 'str2num', 'lowercase', 'uppercase', 'capitalize', 'trim'
        if (fnc == "strlen")
            return utf8len(evaluate(expression[fnc]).asString());
        if (fnc == "str2num")
            return str2num(evaluate(expression[fnc]).asString());
        if (fnc == "lowercase")
            return lowercase(evaluate(expression[fnc]).asString());
        if (fnc == "uppercase")
            return uppercase(evaluate(expression[fnc]).asString());
        if (fnc == "capitalize")
            return titlecase(evaluate(expression[fnc]).asString());
        if (fnc == "trim")
            return utf8trim(evaluate(expression[fnc]).asString());

        // 'find', 'replace', 'substr'
        if (fnc == "find")
        {
            const auto &arr = expression[fnc];
            validateArrayLength(arr, 2, 3,
                "Function 'find' must have 2 or 3 values");
            return utf8find(evaluate(arr[0]).asString(),
                evaluate(arr[1]).asString(),
                arr.size() == 3 ? evaluate(arr[2]).asUInt() : 0);
        }
        if (fnc == "replace")
        {
            const auto &arr = expression[fnc];
            validateArrayLength(arr, 3, 3,
                "Function 'replace' must have 3 values");
            return utf8replace(evaluate(arr[0]).asString(),
                evaluate(arr[1]).asString(),
                evaluate(arr[2]).asString());
        }
        if (fnc == "substr")
        {
            const auto &arr = expression[fnc];
            validateArrayLength(arr, 2, 3,
                "Function 'substr' must have 2 or 3 values");
            return utf8substr(evaluate(arr[0]).asString(),
                evaluate(arr[1]).asInt(),
                arr.size() == 3 ? evaluate(arr[2]).asUInt() : (uint32)-1);
        }

        // 'has-fonts', 'has-latin', 'is-cjk'
        if (fnc == "has-latin")
            return hasLatin(evaluate(expression[fnc]).asString());
        if (fnc == "is-cjk")
            return isCjk(evaluate(expression[fnc]).asString());

        // 'map'
        if (fnc == "map")
        {
            // { "map" : [inputValue, [[key, value], ...], defaultValue] }
            const auto &arr = expression[fnc];
            validateArrayLength(arr, 3, 3,
                "Function 'map' must have 3 values");
            return evaluateMap(arr[0], arr[1], arr[2]);
        }

        // 'discrete', 'discrete2', 'linear', 'linear2'
        if (fnc == "discrete")
            return evaluatePairsArray<false>(tileId.lod, expression[fnc]);
        if (fnc == "discrete2")
            return evaluatePairsArray<false>(expression[fnc][0],
                expression[fnc][1]);
        if (fnc == "linear")
            return evaluatePairsArray<true>(tileId.lod, expression[fnc]);
        if (fnc == "linear2")
            return evaluatePairsArray<true>(expression[fnc][0],
                expression[fnc][1]);

        // 'lod-scaled'
        if (fnc == "lod-scaled")
        {
            Value arr = evaluate(expression["lod-scaled"]);
            validateArrayLength(arr, 2, 3,
                "Function 'lod-scaled' must have 2 or 3 values");
            float l = convertToDouble(arr[0]);
            float v = convertToDouble(arr[1]);
            float bf = arr.size() == 3 ? convertToDouble(arr[2]) : 1;
            return Value(std::pow(2 * bf, l - tileId.lod) * v);
        }

        // 'log-scale'
        if (fnc == "logScale" || fnc == "log-scale")
        {
            Value arr = evaluate(expression[fnc]);
            validateArrayLength(arr, 2, 4,
                "Function 'log-scale' must have 2 to 4 values");
            double v = convertToDouble(arr[0]);
            double m = convertToDouble(arr[1]);
            double a = arr.size() > 2 ? convertToDouble(arr[2]) : 0;
            double b = arr.size() > 3 ? convertToDouble(arr[3]) : 100;
            v = std::min(v, m);
            double p = (b - a) / std::log(m + 1);
            return p * std::log(v + 1) + a;
        }

        // unknown
        if (Validating)
            THROW << "Unknown function <" << fnc << ">";
        return expression;
    }

    // string processing
    Value evaluateString(const std::string &s) const
    {
        if (Validating)
        {
            try
            {
                return evaluateStringInternal(s);
            }
            catch (...)
            {
                LOG(info3) << "In evaluation of string <"
                    << s << ">";
                throw;
            }
        }
        return evaluateStringInternal(s);
    }

    Value evaluateStringInternal(const std::string &s) const
    {
        // find '{'
        std::size_t start = s.find("{");
        if (start != s.npos)
        {
            size_t e = s.length();
            uint32 cnt = 1;
            std::size_t end = start;
            while (cnt > 0 && end + 1 < e)
            {
                end++;
                switch (s[end])
                {
                case '{': cnt++; break;
                case '}': cnt--; break;
                default: break;
                }
            }
            if (cnt > 0)
                THROW << "Missing '}' in <" << s << ">";
            if (end == start + 1)
                THROW << "Invalid '{}' in <" << s << ">";
            std::string subs = s.substr(start + 1, end - start - 1);
            Json::Value v;
            try
            {
                v = subs[0] == '{'
                    ? stringToJson(subs)
                    : Json::Value(subs);
            }
            catch (std::exception &e)
            {
                THROW << "Invalid json <" << subs
                    << ">, message <" << e.what() << ">";
            }
            subs = evaluate(v).asString();
            std::string res;
            if (start > 0)
                res += s.substr(0, start);
            res += subs;
            if (end < s.size())
                res += s.substr(end + 1);
            return evaluate(res);
        }
        // find '}'
        if (Validating)
        {
            auto end = s.find("}");
            if (end != s.npos)
                THROW << "Unmatched <}> in <" << s << ">";
        }
        // apply replacements
        return replacement(s);
    }

    // evaluation of expressions whose result is boolean
    bool filter(const Value &expression) const
    {
        if (Validating)
        {
            try
            {
                return filterInternal(expression);
            }
            catch (...)
            {
                LOG(info3) << "In filter <"
                    << expression.toStyledString() << ">";
                throw;
            }
        }
        return filterInternal(expression);
    }

    // some stylesheets contain an invalid aggregate filter
    //   in which the tests are all enclosed in additional array
    // this function tries to detect such cases and workaround it
    // example:
    //   invalid filter: ["all", [["has", "$foo"], ["has", "$bar"]]]
    //   correct filter: ["all", ["has", "$foo"], ["has", "$bar"]]
    const Value &aggregateFilterData(const Value &expression,
        uint32 &start) const
    {
        if (expression.size() == 2
            && expression[1].isArray()
            && expression[1][0].isArray())
        {
            start = 0;
            return expression[1];
        }
        else
        {
            start = 1;
            return expression;
        }
    }

    bool filterInternal(const Value &expression) const
    {
        if (Validating)
        {
            if (!expression.isArray())
                THROW << "Filter must be array.";
        }

        const std::string &cond = expression[0].asString();

        if (cond == "skip")
        {
            validateArrayLength(expression, 1, 1,
                "Invalid filter 'skip' array length.");
            return false;
        }

        // comparison filters
        {
            bool equal = cond == "==";
            bool diff = cond == "!=";
            if (equal || diff)
            {
                validateArrayLength(expression, 3, 3,
                    equal ? "Invalid filter '==' array length."
                          : "Invalid filter '!=' array length.");
                Value a = evaluate(expression[1]);
                Value b = evaluate(expression[2]);
                if ((a.isString() || a.isNull())
                    && (b.isString() || b.isNull()))
                    return (a.asString() == b.asString()) == equal;
                return (convertToDouble(a) == convertToDouble(b)) == equal;
            }
        }
#define COMP(OP) \
        if (cond == #OP) \
        { \
            validateArrayLength(expression, 3, 3, \
                    "Invalid filter '" #OP "' array length."); \
            double a = convertToDouble(expression[1]); \
            double b = convertToDouble(expression[2]); \
            return a OP b; \
        }
        COMP(>=);
        COMP(<=);
        COMP(>);
        COMP(<);
#undef COMP

        // negative filters
        if (!cond.empty() && cond[0] == '!')
        {
            Value v(expression);
            v[0] = cond.substr(1);
            return !filter(v);
        }

        // has filters
        if (cond == "has")
        {
            validateArrayLength(expression, 2, -1,
                "Invalid filter 'has' array length.");
            Value a = expression[1];
            return !replacement(a.asString()).empty();
        }

        // in filters
        if (cond == "in")
        {
            validateArrayLength(expression, 2, -1,
                "Invalid filter 'in' array length.");
            std::string v = evaluate(expression[1]).asString();
            for (uint32 i = 2, e = expression.size(); i < e; i++)
            {
                std::string m = evaluate(expression[i]).asString();
                if (v == m)
                    return true;
            }
            return false;
        }

        // aggregate filters
        if (cond == "all")
        {
            uint32 start;
            const Value &v = aggregateFilterData(expression, start);
            for (uint32 i = start, e = v.size(); i < e; i++)
                if (!filter(v[i]))
                    return false;
            return true;
        }
        if (cond == "any")
        {
            uint32 start;
            const Value &v = aggregateFilterData(expression, start);
            for (uint32 i = start, e = v.size(); i < e; i++)
                if (filter(v[i]))
                    return true;
            return false;
        }
        if (cond == "none")
        {
            uint32 start;
            const Value &v = aggregateFilterData(expression, start);
            for (uint32 i = start, e = v.size(); i < e; i++)
                if (filter(v[i]))
                    return false;
            return true;
        }

        // unknown filter
        if (Validating)
            THROW << "Unknown filter condition type.";

        return false;
    }

    void addFont(const std::string &name,
        std::vector<std::shared_ptr<void>> &output) const
    {
        auto it = stylesheet->fonts.find(name);
        if (it == stylesheet->fonts.end())
            THROW << "Could not find font <" << name << ">";
        output.push_back(it->second->getUserData());
    }

    void findFonts(const Value &expression,
        std::vector<std::shared_ptr<void>> &output) const
    {
        if (!expression.empty())
        {
            Value v = evaluate(expression);
            validateArrayLength(v, 1, -1, "Fonts must be an array");
            for (const Value &nj : v)
            {
                std::string n = nj.asString();
                addFont(n, output);
            }
        }
        addFont("#default", output);
    }

    // process single feature with specific style layer
    void processFeatureName(const std::string &layerName)
    {
        std::array<float, 2> tv;
        tv[0] = -inf1();
        tv[1] = +inf1();
        const Value &layer = style["layers"][layerName];
        if (Validating)
        {
            try
            {
                return processFeatureInternal(layer, tv, {});
            }
            catch (...)
            {
                LOG(info3)
                    << "In feature <" << feature->toStyledString()
                    << "> and layer name <" << layerName << ">";
                throw;
            }
        }
        return processFeatureInternal(layer, tv, {});
    }

    void processFeature(const Value &layer,
        std::array<float, 2> tileVisibility,
        boost::optional<sint32> zOverride)
    {
        if (Validating)
        {
            try
            {
                return processFeatureInternal(layer,
                    tileVisibility, zOverride);
            }
            catch (...)
            {
                LOG(info3) << "In layer <" << layer.toStyledString() << ">";
                throw;
            }
        }
        return processFeatureInternal(layer, tileVisibility, zOverride);
    }

    void processFeatureInternal(const Value &layer,
        std::array<float, 2> tileVisibility,
        boost::optional<sint32> zOverride)
    {
        currentLayer = &layer;
        AmpVarsScope ampVarsScope(ampVariables);

        // filter
        if (!zOverride && layer.isMember("filter")
            && !filter(layer["filter"]))
            return;

        // visible
        if (layer.isMember("visible")
            && !evaluate(layer["visible"]).asBool())
            return;

        // next-pass
        {
            auto np = layer["next-pass"];
            if (!np.empty())
            {
                std::string layerName = np[1].asString();
                if (Validating)
                {
                    if (!style["layers"].isMember(layerName))
                        THROW << "Invalid layer name <"
                        << layerName << "> in next-pass";
                }
                processFeature(style["layers"][layerName],
                    tileVisibility, np[0].asInt());
            }
        }

        // visibility-switch
        if (layer.isMember("visibility-switch"))
        {
            validateArrayLength(layer["visibility-switch"], 1, -1,
                "Visibility-switch must be an array.");
            float ve = -inf1();
            for (const Value &vs : layer["visibility-switch"])
            {
                validateArrayLength(vs, 2, 2, "All visibility-switch "
                    "elements must be arrays with 2 elements");
                float a = evaluate(vs[0]).asFloat();
                if (Validating)
                {
                    if (a <= ve)
                        THROW << "Values in visibility-switch "
                        "must be increasing";
                }
                if (!vs[1].empty())
                {
                    std::array<float, 2> tv;
                    tv[0] = std::max(tileVisibility[0], ve);
                    tv[1] = std::min(tileVisibility[1], a);
                    if (tv[0] < tv[1])
                    {
                        std::string ln = evaluate(vs[1]).asString();
                        if (Validating)
                        {
                            if (!style["layers"].isMember(ln))
                                THROW << "Invalid layer name <"
                                << ln << "> in visibility-switch";
                        }
                        Value l = layer;
                        l.removeMember("filter");
                        l.removeMember("visible");
                        l.removeMember("next-pass");
                        l.removeMember("visibility-switch");
                        const Value &s = style["layers"][ln];
                        for (auto n : s.getMemberNames())
                            l[n] = s[n];
                        l["filter"] = layer["filter"];
                        processFeature(l, tv, zOverride);
                    }
                }
                ve = a;
            }
            return;
        }

        GpuGeodataSpec spec;
        spec.commonData.tileVisibility[0] = tileVisibility[0];
        spec.commonData.tileVisibility[1] = tileVisibility[1];
        processFeatureCommon(layer, spec, zOverride);

        // point
        if (evaluate(layer["point"]).asBool())
            processFeaturePoint(layer, spec);

        // line
        if (evaluate(layer["line"]).asBool())
            processFeatureLine(layer, spec);

        // icon
        if (evaluate(layer["icon"]).asBool())
            processFeatureIcon(layer, spec);

        // label flat
        if (evaluate(layer["line-label"]).asBool())
            processFeatureLabelFlat(layer, spec);

        // label screen
        if (evaluate(layer["label"]).asBool())
            processFeatureLabelScreen(layer, spec);

        // polygon
        if (evaluate(layer["polygon"]).asBool())
            processFeaturePolygon(layer, spec);
    }

    void addIconSpec(const Value &layer, GpuGeodataSpec &spec) const
    {
        Value src = evaluate(layer["icon-source"]);
        validateArrayLength(src, 5, 5, "icon-source must have 5 values");
        std::string btm = src[0].asString();
        if (stylesheet->bitmaps.count(btm) != 1)
        {
            if (Validating)
                THROW << "invalid bitmap name <" << btm << ">";
            return;
        }
        auto tex = stylesheet->bitmaps.at(btm);
        assert(stylesheet->map->getResourceValidity(tex)
            == Validity::Valid);
        spec.bitmap = tex->getUserData();

        spec.commonData.icon.scale
            = layer.isMember("icon-scale")
            ? convertToDouble(layer["icon-scale"])
            : 1;
        if (compatibility)
            spec.commonData.icon.scale *= 0.5;

        spec.commonData.icon.origin
            = layer.isMember("icon-origin")
            ? convertOrigin(layer["icon-origin"])
            : GpuGeodataSpec::Origin::BottomCenter;

        vecToRaw(layer.isMember("icon-offset")
            ? convertVector2(layer["icon-offset"])
            : vec2f(0, 0),
            spec.commonData.icon.offset);
        spec.commonData.icon.offset[1] *= -1;

        if (layer.isMember("icon-no-overlap"))
            spec.commonData.preventOverlap
            = spec.commonData.preventOverlap
            && evaluate(layer["icon-no-overlap"]).asBool();

        vecToRaw(vec2f(5, 5), spec.commonData.icon.margin);
        if (layer.isMember("icon-no-overlap-margin"))
            vecToRaw(convertNoOverlapMargin(layer["icon-no-overlap-margin"]),
                spec.commonData.icon.margin);

        vecToRaw(layer.isMember("icon-color")
            ? convertColor(layer["icon-color"])
            : vec4f(1, 1, 1, 1),
            spec.commonData.icon.color);

        if (layer.isMember("icon-stick"))
            spec.commonData.stick = convertStick(layer["icon-stick"]);
    }

    void addIconItems(const Value &layer,
        GpuGeodataSpec &data, uint32 itemsCount)
    {
        if (!(data.commonData.icon.scale == data.commonData.icon.scale))
            return;
        Value src = evaluate(layer["icon-source"]);
        auto tex = stylesheet->bitmaps.at(src[0].asString());
        assert(tex);
        sint32 a[4] = { src[1].asInt(), src[2].asInt(),
            src[3].asInt(), src[4].asInt()};
        float s[2] = { tex->width - 1.f, tex->height - 1.f };
        std::array<float, 6> uv =
        {
            a[0] / s[0],
            1.f - (a[1] + a[3]) / s[1],
            (a[0] + a[2]) / s[0],
            1.f - a[1] / s[1],
            (float)a[2],
            (float)a[3]
        };
        data.iconCoords.reserve(data.iconCoords.size() + itemsCount);
        for (uint32 i = 0; i < itemsCount; i++)
            data.iconCoords.push_back(uv);
    }

    std::string getHysteresisIdSpec(const Value &layer,
        GpuGeodataSpec &spec)
    {
        std::string hysteresisId;
        if (layer.isMember("hysteresis"))
        {
            Value arr = evaluate(layer["hysteresis"]);
            validateArrayLength(arr, 4, 4,
                "hysteresis must have 4 values");
            spec.commonData.hysteresisDuration[0]
                = convertToDouble(arr[0]) / 1000.0;
            spec.commonData.hysteresisDuration[1]
                = convertToDouble(arr[1]) / 1000.0;
            hysteresisId = arr[2].asString();
            if (Validating && hysteresisId.empty())
                THROW << "Empty hysteresis id";
        }
        return hysteresisId;
    }

    void addHysteresisIdItems(const std::string &hysteresisId,
        GpuGeodataSpec &data, uint32 itemsCount)
    {
        if (hysteresisId.empty())
            return;
        data.hysteresisIds.reserve(data.hysteresisIds.size() + itemsCount);
        for (uint32 i = 0; i < itemsCount; i++)
            data.hysteresisIds.push_back(hysteresisId);
    }

    float getImportanceSpec(const Value &layer,
        GpuGeodataSpec &spec, float *overrideMargin = nullptr)
    {
        float importance = nan1();
        if (layer.isMember("importance-source"))
            importance = convertToDouble(
                evaluate(layer["importance-source"]));
        if (layer.isMember("importance-weight"))
            importance *= convertToDouble(
                evaluate(layer["importance-weight"]));
        if (!std::isnan(importance)
            && browserOptions.isMember("mapFeaturesReduceMode")
            && browserOptions["mapFeaturesReduceMode"].asString()
                == "scr-count7")
        {
            Value params = browserOptions["mapFeaturesReduceParams"];
            float dpi = data->map->options.pixelsPerInch;

            if (overrideMargin)
            {
                overrideMargin[0] = overrideMargin[1]
                    = convertToDouble(params[0]) * dpi;
            }

            spec.commonData.featuresLimitPerPixelSquared
                = convertToDouble(params[1]) / (dpi * dpi);

            spec.commonData.importanceDistanceFactor
                = convertToDouble(params[2]);

            if (params[3].asInt())
                spec.commonData.depthVisibilityThreshold
                = convertToDouble(params[4]);
        }
        return importance;
    }

    void addImportanceItems(float importance,
        GpuGeodataSpec &data, uint32 itemsCount)
    {
        if (std::isnan(importance))
            return;
        data.importances.reserve(data.importances.size() + itemsCount);
        for (uint32 i = 0; i < itemsCount; i++)
            data.importances.push_back(importance);
    }

    void processFeatureCommon(const Value &layer, GpuGeodataSpec &spec,
        boost::optional<sint32> zOverride) const
    {
        // model matrix
        matToRaw(group->model, spec.model);

        // z-index
        if (zOverride)
            spec.commonData.zIndex = *zOverride;
        else if (layer.isMember("z-index"))
            spec.commonData.zIndex = evaluate(layer["z-index"]).asInt();

        // zbuffer-offset
        if (layer.isMember("zbuffer-offset"))
        {
            Value arr = evaluate(layer["zbuffer-offset"]);
            validateArrayLength(arr, 3, 3,
                "zbuffer-offset must have 3 values");
            for (int i = 0; i < 3; i++)
                spec.commonData.zBufferOffset[i] = arr[i].asFloat();
        }
        else
        {
            for (int i = 0; i < 3; i++)
                spec.commonData.zBufferOffset[i] = 0;
        }

        // visibility
        if (layer.isMember("visibility"))
        {
            spec.commonData.visibilities[0]
                = convertToDouble(layer["visibility"]);
        }

        // visibility-abs
        if (layer.isMember("visibility-abs"))
        {
            Value arr = evaluate(layer["visibility-abs"]);
            validateArrayLength(arr, 2, 2,
                "visibility-abs must have 2 values");
            for (int i = 0; i < 2; i++)
                spec.commonData.visibilities[i + 1]
                    = convertToDouble(arr[i]);
        }

        // visibility-rel
        if (layer.isMember("visibility-rel"))
        {
            Value arr = evaluate(layer["visibility-rel"]);
            validateArrayLength(arr, 4, 4,
                "visibility-rel must have 4 values");
            float d = convertToDouble(arr[0]) * convertToDouble(arr[1]);
            float v3 = convertToDouble(arr[3]);
            float v2 = convertToDouble(arr[2]);
            vec2f vr = vec2f(v3 <= 0 ? 0 : d / v3, v2 <= 0 ? 0 : d / v2);
            float *vs = spec.commonData.visibilities;
            if (!std::isnan(vs[1]))
            {
                // merge with visibility-abs
                vs[1] = std::max(vs[1], vr[0]);
                vs[2] = std::min(vs[2], vr[1]);
            }
            else
            {
                vs[1] = vr[0];
                vs[2] = vr[1];
            }
        }

        // culling
        if (layer.isMember("culling"))
            spec.commonData.visibilities[3]
                = convertToDouble(layer["culling"]);
    }

    void processFeaturePoint(const Value &layer, GpuGeodataSpec spec)
    {
        if (evaluate(layer["point-flat"]).asBool())
            spec.type = GpuGeodataSpec::Type::PointFlat;
        else
            spec.type = GpuGeodataSpec::Type::PointScreen;

        vecToRaw(layer.isMember("point-color")
            ? convertColor(layer["point-color"])
            : vec4f(1, 1, 1, 1),
            spec.unionData.point.color);

        if (layer.isMember("point-radius-units"))
        {
            std::string units = evaluate(
                layer["point-radius-units"]).asString();
            if (units == "ratio")
                spec.unionData.point.units = GpuGeodataSpec::Units::Ratio;
            else if (units == "pixels")
                spec.unionData.point.units = GpuGeodataSpec::Units::Pixels;
            else if (units == "meters")
                spec.unionData.point.units = GpuGeodataSpec::Units::Meters;
            else if (Validating)
                THROW << "Invalid point-radius-units";
            if (Validating)
            {
                if (spec.type == GpuGeodataSpec::Type::PointFlat
                    && spec.unionData.point.units
                    == GpuGeodataSpec::Units::Pixels)
                    THROW
                    << "Invalid combination of point-radius-units"
                    << " (pixels) and point-flat (true)";
                if (spec.type == GpuGeodataSpec::Type::PointScreen
                    && spec.unionData.point.units
                    == GpuGeodataSpec::Units::Meters)
                    THROW
                    << "Invalid combination of point-radius-units"
                    << " (meters) and point-flat (false)";
            }
        }
        else if (spec.type == GpuGeodataSpec::Type::PointFlat)
            spec.unionData.point.units = GpuGeodataSpec::Units::Meters;
        else
            spec.unionData.point.units = GpuGeodataSpec::Units::Pixels;

        spec.unionData.point.radius
            = layer.isMember("point-radius")
            ? convertToDouble(layer["point-radius"])
            : 1;
        if (compatibility && spec.unionData.point.units
            != GpuGeodataSpec::Units::Ratio)
            spec.unionData.point.radius *= 0.25;

        GpuGeodataSpec &data = findSpecData(spec);
        auto arr = getFeaturePositions();
        cullOutsideFeatures(arr);
        data.positions.reserve(data.positions.size() + arr.size());
        data.positions.insert(data.positions.end(), arr.begin(), arr.end());
    }

    void processFeatureLine(const Value &layer, GpuGeodataSpec spec)
    {
        if (evaluate(layer["line-flat"]).asBool())
            spec.type = GpuGeodataSpec::Type::LineFlat;
        else
            spec.type = GpuGeodataSpec::Type::LineScreen;

        vecToRaw(layer.isMember("line-color")
            ? convertColor(layer["line-color"])
            : vec4f(1, 1, 1, 1),
            spec.unionData.line.color);

        if (layer.isMember("line-width-units"))
        {
            std::string units = evaluate(
                layer["line-width-units"]).asString();
            if (units == "ratio")
                spec.unionData.line.units = GpuGeodataSpec::Units::Ratio;
            else if (units == "pixels")
                spec.unionData.line.units = GpuGeodataSpec::Units::Pixels;
            else if (units == "meters")
                spec.unionData.line.units = GpuGeodataSpec::Units::Meters;
            else if (Validating)
                THROW << "Invalid line-width-units";
            if (Validating)
            {
                if (spec.type == GpuGeodataSpec::Type::LineFlat
                    && spec.unionData.line.units
                    == GpuGeodataSpec::Units::Pixels)
                    THROW
                    << "Invalid combination of line-width-units"
                    << " (pixels) and line-flat (true)";
                if (spec.type == GpuGeodataSpec::Type::LineScreen
                    && spec.unionData.line.units
                    == GpuGeodataSpec::Units::Meters)
                    THROW
                    << "Invalid combination of line-width-units"
                    << " (meters) and line-flat (false)";
            }
        }
        else if (spec.type == GpuGeodataSpec::Type::LineFlat)
            spec.unionData.line.units = GpuGeodataSpec::Units::Meters;
        else
            spec.unionData.line.units = GpuGeodataSpec::Units::Pixels;

        spec.unionData.line.width
            = convertToDouble(layer["line-width"]);
        if (compatibility && spec.type == GpuGeodataSpec::Type::LineScreen)
            spec.unionData.line.width *= 0.5;

        GpuGeodataSpec &data = findSpecData(spec);
        const auto arr = getFeaturePositions();
        data.positions.reserve(data.positions.size() + arr.size());
        data.positions.insert(data.positions.end(), arr.begin(), arr.end());
        eliminateSingularLines(data);
    }

    void processFeatureIcon(const Value &layer, GpuGeodataSpec spec)
    {
        if (evaluate(layer["pack"]).asBool())
            return;

        spec.type = GpuGeodataSpec::Type::IconScreen;
        addIconSpec(layer, spec);

        std::string hysteresisId = getHysteresisIdSpec(layer, spec);

        float importance = getImportanceSpec(layer, spec,
            spec.commonData.icon.margin);

        GpuGeodataSpec &data = findSpecData(spec);
        const auto arr = getFeaturePositions();
        data.positions.reserve(data.positions.size() + arr.size());
        data.positions.insert(data.positions.end(), arr.begin(), arr.end());
        addHysteresisIdItems(hysteresisId, data, arr.size());
        addImportanceItems(importance, data, arr.size());
        addIconItems(layer, data, arr.size());
    }

    void processFeatureLabelFlat(const Value &layer, GpuGeodataSpec spec)
    {
        findFonts(layer["line-label-font"], spec.fontCascade);

        spec.type = GpuGeodataSpec::Type::LabelFlat;

        vecToRaw(layer.isMember("line-label-color")
            ? convertColor(layer["line-label-color"])
            : vec4f(1, 1, 1, 1),
            spec.unionData.labelFlat.color);
        vecToRaw(layer.isMember("line-label-color2")
            ? convertColor(layer["line-label-color2"])
            : vec4f(0, 0, 0, 1),
            spec.unionData.labelFlat.color2);

        vecToRaw(layer.isMember("line-label-outline")
            ? convertVector4(layer["line-label-outline"])
            : vec4f(0.27, 0.75, 2.2, 2.2),
            spec.unionData.labelFlat.outline);

        spec.unionData.labelFlat.offset
            = layer.isMember("line-label-offset")
            ? convertToDouble(layer["line-label-offset"])
            : 0;

        spec.commonData.preventOverlap
            = layer.isMember("line-label-no-overlap-margin");

        spec.unionData.labelFlat.marginMult
            = layer.isMember("line-label-no-overlap-margin")
            ? convertToDouble(layer["line-label-no-overlap-margin"])
            : 1.1;

        spec.unionData.labelFlat.size
            = layer.isMember("line-label-size")
            ? convertToDouble(layer["line-label-size"])
            : 1;

        spec.unionData.labelFlat.units
            = (layer.isMember("line-label-type")
            && layer["line-label-type"] == "screen-flat")
            ? GpuGeodataSpec::Units::Pixels
            : GpuGeodataSpec::Units::Meters;

        if (compatibility)
        {
            if (spec.unionData.labelFlat.units
                == GpuGeodataSpec::Units::Meters)
                spec.unionData.labelFlat.size *= 1.6;
            else
                spec.unionData.labelFlat.size *= 0.85;
        }

        std::string text = evaluate(layer.isMember("line-label-source")
            ? layer["line-label-source"] : "$name").asString();
        if (text.empty())
            return;

        // flat labels may not be multi-line
        newLinesToSpaces(text);

        std::string hysteresisId = getHysteresisIdSpec(layer, spec);

        float importance = getImportanceSpec(layer, spec);

        GpuGeodataSpec &data = findSpecData(spec);
        auto arr = getFeaturePositions();
        data.positions.reserve(data.positions.size() + arr.size());
        data.positions.insert(data.positions.end(), arr.begin(), arr.end());
        data.texts.reserve(data.texts.size() + arr.size());
        for (uint32 i = 0, cnt = arr.size(); i < cnt; i++)
            data.texts.push_back(text);
        addHysteresisIdItems(hysteresisId, data, arr.size());
        addImportanceItems(importance, data, arr.size());
        eliminateSingularLines(data);
    }

    void processFeatureLabelScreen(const Value &layer, GpuGeodataSpec spec)
    {
        findFonts(layer["label-font"], spec.fontCascade);

        spec.type = GpuGeodataSpec::Type::LabelScreen;

        if (evaluate(layer["icon"]).asBool()
            && evaluate(layer["pack"]).asBool())
            addIconSpec(layer, spec);

        vecToRaw(layer.isMember("label-color")
            ? convertColor(layer["label-color"])
            : vec4f(1, 1, 1, 1),
            spec.unionData.labelScreen.color);
        vecToRaw(layer.isMember("label-color2")
            ? convertColor(layer["label-color2"])
            : vec4f(0, 0, 0, 1),
            spec.unionData.labelScreen.color2);

        vecToRaw(layer.isMember("label-outline")
            ? convertVector4(layer["label-outline"])
            : vec4f(0.27, 0.75, 2.2, 2.2),
            spec.unionData.labelScreen.outline);

        vecToRaw(layer.isMember("label-offset")
            ? convertVector2(layer["label-offset"])
            : vec2f(0, 0),
            spec.unionData.labelScreen.offset);
        spec.unionData.labelScreen.offset[1] *= -1;
        if (compatibility)
        {
            spec.unionData.labelScreen.offset[0] *= 0.5;
            spec.unionData.labelScreen.offset[1] *= 0.5;
        }

        if (layer.isMember("label-no-overlap"))
            spec.commonData.preventOverlap
                = spec.commonData.preventOverlap
                    && evaluate(layer["label-no-overlap"]).asBool();

        vecToRaw(vec2f(5, 5), spec.unionData.labelScreen.margin);
        if (layer.isMember("label-no-overlap-margin"))
            vecToRaw(convertNoOverlapMargin(layer["label-no-overlap-margin"]),
                spec.unionData.labelScreen.margin);

        spec.unionData.labelScreen.size
            = layer.isMember("label-size")
            ? convertToDouble(layer["label-size"])
            : 20;
        if (compatibility)
            spec.unionData.labelScreen.size *= 1.5 * 1.52 / 3.0;

        spec.unionData.labelScreen.width
            = layer.isMember("label-width")
            ? convertToDouble(layer["label-width"])
            : 200;

        spec.unionData.labelScreen.origin
            = layer.isMember("label-origin")
            ? convertOrigin(layer["label-origin"])
            : GpuGeodataSpec::Origin::BottomCenter;

        spec.unionData.labelScreen.textAlign
            = layer.isMember("label-align")
            ? convertTextAlign(layer["label-align"])
            : GpuGeodataSpec::TextAlign::Center;

        if (layer.isMember("label-stick"))
            spec.commonData.stick
            = convertStick(layer["label-stick"]);

        std::string text = evaluate(layer.isMember("label-source")
            ? layer["label-source"] : "$name").asString();
        if (text.empty())
            return;

        std::string hysteresisId = getHysteresisIdSpec(layer, spec);

        float importance = getImportanceSpec(layer, spec,
            spec.unionData.labelScreen.margin);

        GpuGeodataSpec &data = findSpecData(spec);
        auto arr = getFeaturePositions();
        cullOutsideFeatures(arr);
        data.positions.reserve(data.positions.size() + arr.size());
        data.positions.insert(data.positions.end(), arr.begin(), arr.end());
        data.texts.reserve(data.texts.size() + arr.size());
        for (uint32 i = 0, cnt = arr.size(); i < cnt; i++)
            data.texts.push_back(text);
        addHysteresisIdItems(hysteresisId, data, arr.size());
        addImportanceItems(importance, data, arr.size());
        addIconItems(layer, data, arr.size());
    }

    void processFeaturePolygon(const Value &layer, GpuGeodataSpec spec)
    {
        spec.type = GpuGeodataSpec::Type::Triangles;

        vecToRaw(layer.isMember("polygon-color")
            ? convertColor(layer["polygon-color"])
            : vec4f(1, 1, 1, 1),
            spec.unionData.triangles.color);

        if (layer.isMember("polygon-style"))
        {
            Value v = evaluate(layer["polygon-style"]);
            if (v.asString() == "solid")
                spec.unionData.triangles.style
                    = GpuGeodataSpec::PolygonStyle::Solid;
            else if (v.asString() == "flatshade")
                spec.unionData.triangles.style
                    = GpuGeodataSpec::PolygonStyle::FlatShade;
            else if (Validating)
                THROW << "Invalid polygon style";
        }
        else
        {
            spec.unionData.triangles.style
                = GpuGeodataSpec::PolygonStyle::FlatShade;
        }

        if (layer.isMember("polygon-use-stencil"))
        {
            Value v = evaluate(layer["polygon-use-stencil"]);
            spec.unionData.triangles.useStencil = v.asBool();
        }

        GpuGeodataSpec &data = findSpecData(spec);
        const auto arr = getFeatureTriangles();
        data.positions.reserve(data.positions.size() + arr.size());
        data.positions.insert(data.positions.end(), arr.begin(), arr.end());
    }

    GpuGeodataSpec &findSpecData(const GpuGeodataSpec &spec)
    {
        // only modifying attributes not used in comparison
        auto specIt = cacheData.find(spec);
        if (specIt == cacheData.end())
            specIt = cacheData.insert(spec).first;
        GpuGeodataSpec &data = const_cast<GpuGeodataSpec&>(*specIt);
        return data;
    }

    // immutable data
    //   data given from the outside world

    GeodataTile *const data;
    const GeodataStylesheet *const stylesheet;
    Value style;
    const Value features;
    const Value &browserOptions;
    const vec3 aabbPhys[2];
    const TileId tileId;
    const bool compatibility;

    // processing data
    //   fast accessors to currently processed feature
    //   and the attached group, type and layer

    struct Group
    {
        const Value &group;

        Group(const Value &group) : group(group)
        {
            const Value &a = group["bbox"][0];
            vec3 aa = vec3(a[0].asDouble(), a[1].asDouble(), a[2].asDouble());
            const Value &b = group["bbox"][1];
            vec3 bb = vec3(b[0].asDouble(), b[1].asDouble(), b[2].asDouble());
            double resolution = group["resolution"].asDouble();
            vec3 mm = bb - aa;
            double ms = length(mm) * 0.01;
            if (ms < 1e-15)
                orthonormalize = identityMatrix3();
            else
                orthonormalize = mat4to3(scaleMatrix(mm / resolution / ms));
            assert(!std::isnan(orthonormalize(0, 0)));
            model = translationMatrix(aa) * scaleMatrix(ms);
        }

        Point convertPoint(const Value &v) const
        {
            validateArrayLength(v, 3, 3, "Point must have 3 coordinates");
            vec3 p = vec3(v[0].asDouble(), v[1].asDouble(), v[2].asDouble());
            vec3f f = vec3(orthonormalize * p).cast<float>();
            assert(!std::isnan(f[0])
                && !std::isnan(f[1])
                && !std::isnan(f[2]));
            return { f[0], f[1], f[2] };
        }

        std::vector<Point> convertArray(const Value &v, bool relative) const
        {
            (void)relative; // todo
            std::vector<Point> a;
            a.reserve(v.size());
            for (const Value &p : v)
                a.push_back(convertPoint(p));
            return a;
        }

        vec3 m2w(const Point &p) const
        {
            return vec4to3(vec4(model
                * vec3to4(rawToVec3(p.data()).cast<double>(), 1.0)));
        }

        mat4 model;

    private:
        mat3 orthonormalize;
    };

    boost::optional<Group> group;
    boost::optional<Type> type;
    boost::optional<const Value &> feature;

    std::vector<std::vector<Point>> getFeaturePositions() const
    {
        std::vector<std::vector<Point>> result;
        switch (*type)
        {
        case Type::Point:
        {
            const Value &array1 = (*feature)["points"];
            result.push_back(
                group->convertArray(array1, false));
            // todo d-points
        } break;
        case Type::Line:
        {
            const Value &array1 = (*feature)["lines"];
            result.reserve(array1.size());
            for (const Value &array2 : array1)
            {
                result.push_back(
                    group->convertArray(array2, false));
            }
            // todo d-lines
        } break;
        case Type::Polygon:
        {
            std::vector<Point> r;
            r.push_back(group->convertPoint((*feature)["middle"]));
            result.push_back(r);
        } break;
        }
        return result;
    }

    std::vector<std::vector<Point>> getFeatureTriangles() const
    {
        std::vector<Point> result;
        assert(*type == Type::Polygon);
        const Value &array1 = (*feature)["vertices"];
        if (Validating)
        {
            if (!array1.isArray() || (array1.size() % 3) != 0)
                THROW << "Polygon vertices must be an array "
                "with size divisible by 3";
        }
        std::vector<Point> vertices;
        vertices.reserve(array1.size());
        for (uint32 i = 0, e = array1.size(); i < e; i += 3)
        {
            Value v;
            v.resize(3);
            for (uint32 j = 0; j < 3; j++)
                v[j] = array1[i + j];
            vertices.push_back(group->convertPoint(v));
        }
        const Value &surface = (*feature)["surface"];
        if (Validating)
        {
            if (!surface.isArray() || (surface.size() % 3) != 0)
                THROW << "Polygon surface must be an array "
                         "with size divisible by 3";
        }
        auto verticesCount = vertices.size();
        for (const Value &vi : surface)
        {
            Json::UInt i = vi.asUInt();
            if (i >= verticesCount)
                THROW << "Index out of range (polygon surface vertex)";
            result.push_back(vertices[i]);
        }
        return { result };
    }

    void cullOutsideFeatures(std::vector<std::vector<Point>> &fps) const
    {
        for (auto &v : fps)
        {
            v.erase(std::remove_if(v.begin(), v.end(),
                [&](const Point &p) {
                vec3 a = group->m2w(p);
                for (int i = 0; i < 3; i++)
                {
                    if (a[i] < aabbPhys[0][i])
                        return true;
                    if (a[i] > aabbPhys[1][i])
                        return true;
                }
                return false;
            }), v.end());
        }
        fps.erase(std::remove_if(fps.begin(), fps.end(),
            [](const std::vector<Point> &v) {
            return v.empty();
        }), fps.end());
    }

    void eliminateSingularLines(GpuGeodataSpec &data) const
    {
        std::vector<bool> removes;
        removes.reserve(data.positions.size());
        for (auto &v : data.positions)
        {
            vec3 l = nan3();
            v.erase(std::remove_if(v.begin(), v.end(),
                [&](const Point &pp) {
                    vec3 p = group->m2w(pp);
                    vec3 d = l - p;
<<<<<<< HEAD
                    if (dot(d, d) < 1e-10)
=======
                    if (dot(d, d) < 1e-5)
>>>>>>> 26763a20
                        return true;
                    l = p;
                    return false;
            }), v.end());
            removes.push_back(v.size() <= 1);
        }
        erase_if(data.positions, removes);
        erase_if(data.iconCoords, removes);
        erase_if(data.texts, removes);
        erase_if(data.hysteresisIds, removes);
        erase_if(data.importances, removes);
    }

    // cache data
    //   temporary data generated while processing features

    std::set<GpuGeodataSpec, GpuGeodataSpecComparator> cacheData;
    AmpVariables ampVariables;
    const Value *currentLayer;
};

} // namespace

void GeodataTile::decode()
{
    OPTICK_EVENT();
    OPTICK_TAG("name", name.c_str());
    LOG(info2) << "Decoding geodata tile <" << name << ">";

    // this resource is not meant to be downloaded
    assert(!fetch);

    assert(state == Resource::State::downloaded);
    map->statistics.resourcesDecoded++;

    if (map->options.debugValidateGeodataStyles)
    {
        geoContext<true> ctx(this);
        ctx.process();
    }
    else
    {
        geoContext<false> ctx(this);
        ctx.process();
    }
}

void GeodataTile::upload()
{
    LOG(info2) << "Uploading geodata tile <" << name << ">";

    assert(state == Resource::State::decoded);
    map->statistics.resourcesUploaded++;

    // upload
    renders.clear();
    renders.reserve(specsToUpload.size());
    uint32 index = 0;
    for (auto &spec : specsToUpload)
    {
        ResourceInfo t;
        std::stringstream ss;
        ss << name << "#" << index++;
        map->callbacks.loadGeodata(t, spec, ss.str());
        renders.push_back(std::move(t));
    }
    std::vector<GpuGeodataSpec>().swap(specsToUpload);

    // memory consumption
    info.ramMemoryCost = sizeof(*this)
        + renders.size() * sizeof(ResourceInfo);
    for (const ResourceInfo &it : renders)
    {
        info.gpuMemoryCost += it.gpuMemoryCost;
        info.ramMemoryCost += it.ramMemoryCost;
    }
}

void MapImpl::resourcesGeodataProcessorEntry()
{
    OPTICK_THREAD("geodata");
    setLogThreadName("geodata");
    while (!resources.queGeodata.stopped())
    {
        std::weak_ptr<GeodataTile> w;
        resources.queGeodata.waitPop(w);
        std::shared_ptr<GeodataTile> r = w.lock();
        if (!r)
            continue;
        try
        {
            r->decode();
            r->state = Resource::State::decoded;
            resources.queUpload.push(UploadData(r));
        }
        catch (const std::exception &)
        {
            statistics.resourcesFailed++;
            r->state = Resource::State::errorFatal;
        }
    }
}

bool MapImpl::resourcesGeodataProcessOne()
{
    std::weak_ptr<GeodataTile> w;
    if (!resources.queGeodata.tryPop(w))
        return false;
    std::shared_ptr<GeodataTile> r = w.lock();
    if (!r)
        return resourcesGeodataProcessOne();
    try
    {
        r->decode();
        r->state = Resource::State::decoded;
        resources.queUpload.push(UploadData(r));
    }
    catch (const std::exception &)
    {
        statistics.resourcesFailed++;
        r->state = Resource::State::errorFatal;
    }
    return true;
}

} // namespace vts<|MERGE_RESOLUTION|>--- conflicted
+++ resolved
@@ -2311,11 +2311,7 @@
                 [&](const Point &pp) {
                     vec3 p = group->m2w(pp);
                     vec3 d = l - p;
-<<<<<<< HEAD
                     if (dot(d, d) < 1e-10)
-=======
-                    if (dot(d, d) < 1e-5)
->>>>>>> 26763a20
                         return true;
                     l = p;
                     return false;
