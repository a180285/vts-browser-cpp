--- conflicted
+++ resolved
@@ -40,13 +40,9 @@
 #include "include/vts-browser/cameraStatistics.hpp"
 #include "include/vts-browser/math.hpp"
 
-<<<<<<< HEAD
 namespace vtslibs { namespace vts {
 class NodeInfo;
 } }
-=======
-#include "subtileMerger.hpp"
->>>>>>> 26763a20
 
 namespace vts
 {
