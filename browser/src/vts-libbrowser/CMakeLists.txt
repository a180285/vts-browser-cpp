--- conflicted
+++ resolved
@@ -188,11 +188,7 @@
     data/meshes/quad.obj
     data/meshes/rect.obj
     data/meshes/sphere.obj
-<<<<<<< HEAD
-    data/textures/helper.jpg
     data/textures/debugFont2.png
-=======
->>>>>>> 4df86616
 )
 if(NOT BUILDSYS_EMBEDDED)
     set(DATA_LIST
