--- conflicted
+++ resolved
@@ -43,19 +43,10 @@
 namespace vts
 {
 
-BlendDraw::BlendDraw(const TraverseNode *trav) : BlendDraw(trav->id())
+BlendDraw::BlendDraw(const TraverseNode *trav) : BlendDraw(trav->id)
 {}
 
-<<<<<<< HEAD
 BlendDraw::BlendDraw(const TileId &id) : id(id)
-=======
-OldDraw::OldDraw(const CurrentDraw &current) :
-    trav(current.trav->id),
-    orig(current.orig->id)
-{}
-
-OldDraw::OldDraw(const TileId &id) : trav(id), orig(id)
->>>>>>> fce847ad
 {}
 
 CameraImpl::CameraImpl(MapImpl *map, Camera *cam) :
@@ -617,34 +608,7 @@
     if (trav->rendersEmpty())
         return;
 
-<<<<<<< HEAD
     if (options.lodBlendingTransparent
-=======
-    vec4f uvClip;
-    if (trav == orig)
-        uvClip = vec4f(-1, -1, 2, 2);
-    else
-    {
-        assert(trav->id.lod < orig->id.lod);
-        uvClip = vec4f(0, 0, 1, 1);
-        TraverseNode *t = orig;
-        while (t != trav)
-        {
-            float *arr = uvClip.data();
-            updateRangeToHalf(arr[0], arr[2], t->id.x % 2);
-            updateRangeToHalf(arr[1], arr[3], 1 - (t->id.y % 2));
-            t = t->parent;
-        }
-    }
-
-    if (trav != orig && std::isnan(blendingCoverage))
-    {
-        // some neighboring subtiles may be merged together
-        //   this will reduce gpu overhead on rasterization
-        opaqueSubtiles[trav].subtiles.emplace_back(orig, uvClip);
-    }
-    else if (options.lodBlendingTransparent
->>>>>>> fce847ad
         && !std::isnan(blendingCoverage))
     {
         // if lod blending is considered transparent
