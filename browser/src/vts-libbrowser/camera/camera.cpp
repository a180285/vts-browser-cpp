--- conflicted
+++ resolved
@@ -271,19 +271,6 @@
     {
         // black box
         {
-<<<<<<< HEAD
-            //auto ctask = convert(task);
-            //float l = getTextSize(size, text);
-            //ctask.data[0] = size + 2;
-            //ctask.data[1] = (l + 2) / (size + 2);
-            //ctask.data[2] = 2.0 / windowWidth;
-            //ctask.data[3] = 2.0 / windowHeight;
-            //ctask.data2[0] = -1000;
-            //ctask.data2[1] = 0;
-            //ctask.data2[2] = x - 1;
-            //ctask.data2[3] = y - 1;
-            //draws.infographics.emplace_back(ctask);
-=======
             auto ctask = convert(task);
             float l = getTextSize(size, text);
             ctask.data[0] = size + 2;
@@ -296,7 +283,6 @@
             ctask.data2[3] = y - 1;
             ctask.type = 1;
             draws.infographics.emplace_back(ctask);
->>>>>>> a5d9363c
         }
 
         for (uint32 i = 0, li = text.size(); i < li; i++)
