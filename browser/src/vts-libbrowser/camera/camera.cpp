--- conflicted
+++ resolved
@@ -467,20 +467,8 @@
                 break;
             }
         }
-<<<<<<< HEAD
+
         renderNodeBox(trav, color);
-=======
-
-        if (options.debugRenderTileBoxes && !isSubNode)
-            renderNodeBox(trav, color);
-
-        if (options.debugRenderSubtileBoxes && isSubNode && orig->meta)
-        {
-            for (int i = 0; i < 3; i++)
-                color[i] *= 0.5;
-            renderNodeBox(orig, color);
-        }
->>>>>>> 26763a20
     }
 
     // tile diagnostics options
