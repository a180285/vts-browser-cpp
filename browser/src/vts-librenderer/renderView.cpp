--- conflicted
+++ resolved
@@ -27,6 +27,7 @@
 #include <vts-browser/resources.hpp>
 #include <vts-browser/cameraDraws.hpp>
 #include <vts-browser/celestial.hpp>
+#include <vts-browser/camera.hpp>
 
 #include <optick.h>
 
@@ -249,16 +250,32 @@
     OPTICK_EVENT();
 
     #ifdef FXAA
-        options.antialiasingSamples = 0;
+        bool filtersUsed = (options.filterAA || options.filterDOF || options.filterSSAO || options.filterFX);
+
+        uint32 antialiasingCur = filtersUsed ? 1 : options.antialiasingSamples;
+
+        if (options.filterAA > 0)
+            antialiasingCur = 1;
+
+        if (options.width != width || options.height != height
+            || antialiasingCur != antialiasingPrev || (filtersUsed && !colorRender2TexId) )
+        {
+
+            width = options.width;
+            height = options.height;
+            antialiasingPrev = std::max(std::min(antialiasingCur,
+            maxAntialiasingSamples), 1u);
+
+    #else 
+        if (options.width != width || options.height != height
+            || options.antialiasingSamples != antialiasingPrev)
+        {
+            width = options.width;
+            height = options.height;
+            antialiasingPrev = std::max(std::min(options.antialiasingSamples,
+            maxAntialiasingSamples), 1u);
+
     #endif
-
-    if (options.width != width || options.height != height
-        || options.antialiasingSamples != antialiasingPrev)
-    {
-        width = options.width;
-        height = options.height;
-        antialiasingPrev = std::max(std::min(options.antialiasingSamples,
-            maxAntialiasingSamples), 1u);
 
         vars.textureTargetType
             = antialiasingPrev > 1 ? GL_TEXTURE_2D_MULTISAMPLE
@@ -389,12 +406,10 @@
             vars.colorReadTexId = vars.colorRenderTexId;
             glBindTexture(GL_TEXTURE_2D, vars.colorReadTexId);
         }
-<<<<<<< HEAD
-
 
         #ifdef FXAA
-            // color texture for fxaa
-            if (antialiasingPrev < 2)
+            // color texture for postprocessing
+            if (filtersUsed)
             {
                 glActiveTexture(GL_TEXTURE0 + 9);
 
@@ -413,8 +428,7 @@
         if (GLAD_GL_KHR_debug)
             glObjectLabel(GL_TEXTURE, vars.colorReadTexId,
                 -1, "colorReadTexId");
-=======
->>>>>>> 4d4e321f
+
         CHECK_GL("update color texture for sampling");
 
         // render frame buffer
@@ -451,7 +465,7 @@
         CHECK_GL("update frame buffer");
 
         #ifdef FXAA
-            if (antialiasingPrev < 2)
+            if (filtersUsed)
             {
                 // render frame buffer2
                 glDeleteFramebuffers(1, &frameRender2BufferId);
@@ -621,33 +635,82 @@
 
     //render colorRender to colorRender2
     #ifdef FXAA
-        {
-            OPTICK_EVENT("fxaa");
-
-            glBindFramebuffer(GL_READ_FRAMEBUFFER, vars.frameRenderBufferId);
-            glBindFramebuffer(GL_DRAW_FRAMEBUFFER, frameRender2BufferId);
-            CHECK_GL_FRAMEBUFFER(GL_READ_FRAMEBUFFER);
-            CHECK_GL_FRAMEBUFFER(GL_DRAW_FRAMEBUFFER);
-            glBlitFramebuffer(0, 0, options.width, options.height,
-                0, 0, options.width, options.height,
-                GL_COLOR_BUFFER_BIT, GL_NEAREST);
-
-
-            glBindFramebuffer(GL_FRAMEBUFFER, vars.frameRenderBufferId);
-            CHECK_GL_FRAMEBUFFER(GL_FRAMEBUFFER);
-
-            context->shaderFXAA->bind();
-            //context->texCompas->bind();
-            //glBindTexture(GL_TEXTURE_2D, vars.colorRenderTexId);
-
-            glActiveTexture(GL_TEXTURE0 + 9);
-            glBindTexture(GL_TEXTURE_2D, colorRender2TexId);
-
-            context->meshQuad->bind();
-            context->meshQuad->dispatch();
-
-
-            CHECK_GL("rendered fxaa");
+
+        if (options.filterAA || options.filterDOF || options.filterSSAO || options.filterFX)
+        {
+            OPTICK_EVENT("postprocssing");
+
+            switch (options.filterAA)
+            {
+            case 2: //fxaa
+                applyFilter(context->shaderFXAA); break;
+            case 3: //fxaa2
+                applyFilter(context->shaderFXAA2); break;
+            }
+
+            switch (options.filterDOF)
+            {
+            case 1: //dof
+            case 2: //dof2
+
+                double cnear, cfar;
+                double eye[3], target[3], up[3];
+
+                camera->getView(eye, target, up);
+                camera->suggestedNearFar(cnear, cfar);
+
+                vec3 delta = rawToVec3(target) - rawToVec3(eye);
+                double distance = sqrt(delta[0]*delta[0] + delta[1] * delta[1] + delta[2] * delta[2]);
+
+                std::shared_ptr<Shader> shader;
+
+                if (options.filterDOF == 1)
+                    shader = context->shaderDOF;
+                else 
+                    shader = context->shaderDOF2;
+
+                shader->bind();
+
+                uint32 id = shader->getId();
+                glUniform1f(glGetUniformLocation(id, "maxblur"), options.filterDOFBlur); // 10);
+
+                   
+                if (!options.filterDOFFocus)
+                {
+                    glUniform1f(glGetUniformLocation(id, "focus"), distance);
+                    glUniform1f(glGetUniformLocation(id, "aperture"), 1 / (distance * powf(1.4, options.filterDOFAperture)));
+                }
+                else
+                {
+                    glUniform1f(glGetUniformLocation(id, "focus"), 50);
+                    glUniform1f(glGetUniformLocation(id, "aperture"), 1 / ((distance + 200) * powf(1.4, options.filterDOFAperture)));
+                }
+
+                glUniform1f(glGetUniformLocation(id, "nearClip"), cnear);
+                glUniform1f(glGetUniformLocation(id, "farClip"), cfar);
+                glUniform1f(glGetUniformLocation(id, "aspect"), 1);
+
+                if (options.filterDOF == 1)
+                    applyFilter(shader);
+                else {
+                    glUniform1f(glGetUniformLocation(id, "vpass"), 1);
+                    applyFilter(shader);
+                    glUniform1f(glGetUniformLocation(id, "vpass"), 0);
+                    applyFilter(shader);
+                }
+
+                break;
+            }
+
+            switch (options.filterFX)
+            {
+            case 1: //greyscale
+                applyFilter(context->shaderGreyscale); break;
+            case 2: //depth
+                applyFilter(context->shaderDepth); break;
+            }
+
+            CHECK_GL("rendered postprocessing");
         }
     #endif
 }
@@ -802,6 +865,35 @@
     double z = depthBuffer.value(x, y) * 2 - 1;
     vecToRaw(vec4to3(vec4(viewProjInv
         * vec4(x, y, z, 1)), true), worldPos);
+}
+
+void RenderViewImpl::applyFilter(const std::shared_ptr<Shader> &shader)
+{
+    glEnable(GL_DEPTH_TEST);
+    glDepthMask(GL_FALSE);
+
+    glBindFramebuffer(GL_READ_FRAMEBUFFER, vars.frameRenderBufferId);
+    glBindFramebuffer(GL_DRAW_FRAMEBUFFER, frameRender2BufferId);
+    CHECK_GL_FRAMEBUFFER(GL_READ_FRAMEBUFFER);
+    CHECK_GL_FRAMEBUFFER(GL_DRAW_FRAMEBUFFER);
+
+    glBlitFramebuffer(0, 0, options.width, options.height,
+        0, 0, options.width, options.height,
+        GL_COLOR_BUFFER_BIT, GL_NEAREST);
+
+    glBindFramebuffer(GL_FRAMEBUFFER, vars.frameRenderBufferId);
+    CHECK_GL_FRAMEBUFFER(GL_FRAMEBUFFER);
+
+    shader->bind();
+
+    glActiveTexture(GL_TEXTURE0 + 9);
+    glBindTexture(GL_TEXTURE_2D, colorRender2TexId);
+
+    context->meshQuad->bind();
+    context->meshQuad->dispatch();
+
+    glDepthMask(GL_TRUE);
+    glDisable(GL_DEPTH_TEST);
 }
 
 void RenderViewImpl::renderCompass(const double screenPosSize[3],
